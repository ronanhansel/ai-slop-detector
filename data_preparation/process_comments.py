--- conflicted
+++ resolved
@@ -181,12 +181,6 @@
 
 if __name__ == "__main__":
     # Example usage
-<<<<<<< HEAD
-    input_directory = "data_preparation/version_251130/influencer_data"
-    output_csv = "data_preparation/version_251130/outputs/processed.csv"
-    
-=======
     input_directory = r"E:\Project_DS\ai-slop-detector\data_preparation\influencer_data"
     output_csv = "data_preparation/outputs/processed_comments.csv"
->>>>>>> af0b9e34
     process_all_comments(input_directory, output_csv)